--- conflicted
+++ resolved
@@ -92,18 +92,11 @@
     "@types/reflect-metadata": "0.1.0",
     "@types/sinon": "10.0.11",
     "@types/socket.io": "3.0.2",
-<<<<<<< HEAD
+    "@types/supertest": "2.0.11",
     "@types/ws": "8.5.1",
     "@typescript-eslint/eslint-plugin": "4.33.0",
     "@typescript-eslint/parser": "4.33.0",
     "amqp-connection-manager": "4.1.1",
-=======
-    "@types/supertest": "^2.0.11",
-    "@types/ws": "7.4.7",
-    "@typescript-eslint/eslint-plugin": "4.29.3",
-    "@typescript-eslint/parser": "4.29.3",
-    "amqp-connection-manager": "3.2.4",
->>>>>>> 111d84e2
     "amqplib": "0.8.0",
     "apollo-server-core": "3.6.3",
     "apollo-server-express": "3.6.3",
