{
  "name": "@nestjs/core",
  "version": "6.5.3",
  "description": "Modern, fast, powerful node.js web framework",
  "scripts": {
    "coverage": "nyc report --reporter=text-lcov | coveralls",
    "test": "nyc --require ts-node/register mocha packages/**/*.spec.ts --reporter spec --retries 3 --require 'node_modules/reflect-metadata/Reflect.js'",
    "integration-test": "mocha \"integration/*/{,!(node_modules)/**/}/*.spec.ts\" --reporter spec --require ts-node/register --require 'node_modules/reflect-metadata/Reflect.js'",
    "lint": "tslint -p tsconfig.json -c tslint.json \"packages/**/*.ts\" -e \"*.spec.ts\"",
    "format": "prettier **/**/*.ts --ignore-path ./.prettierignore --write && git status",
    "clean": "gulp clean:bundle",
    "build": "npm run clean && gulp build",
    "prebuild:dev": "rm -rf node_modules/@nestjs",
    "build:dev": "gulp build --dist node_modules/@nestjs && gulp move",
    "build:samples": "gulp install:samples && npm run build:dev && gulp build:samples",
    "postinstall": "opencollective",
    "prerelease": "gulp copy-misc && gulp build --dist node_modules/@nestjs",
    "publish": "npm run prerelease && npm run build && ./node_modules/.bin/lerna publish --force-publish --access public --exact -m \"chore(@nestjs) publish %s release\"",
    "publish:rc": "npm run prerelease && npm run build && ./node_modules/.bin/lerna publish --npm-tag=rc --access public -m \"chore(@nestjs) publish %s release\"",
    "publish:next": "npm run prerelease && npm run build && ./node_modules/.bin/lerna publish --npm-tag=next --access public --skip-git -m \"chore(@nestjs) publish %s release\"",
    "publish:beta": "npm run prerelease && npm run build && ./node_modules/.bin/lerna publish --npm-tag=beta --access public -m \"chore(@nestjs) publish %s release\"",
    "publish:test": "npm run prerelease && npm run build && ./node_modules/.bin/lerna publish --force-publish --access public --npm-tag=test --skip-git -m \"chore(@nestjs) publish %s release\""
  },
  "engines": {
    "node": ">= 8.9.0"
  },
  "repository": {
    "type": "git",
    "url": "https://github.com/nestjs/nest"
  },
  "author": "Kamil Mysliwiec",
  "license": "MIT",
  "dependencies": {
    "@grpc/proto-loader": "0.5.1",
    "@nestjs/common": "6.1.1",
    "@nestjs/core": "6.1.1",
    "@nestjs/microservices": "6.1.1",
    "@nestjs/testing": "6.1.1",
    "@nestjs/websockets": "6.1.1",
    "@nuxtjs/opencollective": "0.2.2",
    "amqp-connection-manager": "3.0.0",
    "amqplib": "0.5.5",
    "apollo-server-express": "2.8.1",
    "axios": "0.19.0",
    "cache-manager": "2.10.0",
    "class-transformer": "0.2.3",
    "class-validator": "0.10.0",
    "cli-color": "1.4.0",
    "connect": "3.7.0",
    "cors": "2.8.5",
    "engine.io-client": "3.3.2",
    "express": "4.17.1",
    "fast-json-stringify": "1.15.4",
    "fast-safe-stringify": "2.0.6",
    "fastify": "2.7.1",
    "fastify-cors": "2.1.3",
    "fastify-formbody": "3.1.0",
    "fastify-multipart": "1.0.2",
    "graphql": "14.4.2",
    "grpc": "1.22.2",
    "http2": "3.3.7",
    "iterare": "1.2.0",
<<<<<<< HEAD
    "kafkajs": "1.10.0",
    "merge-graphql-schemas": "1.6.1",
=======
    "merge-graphql-schemas": "1.7.0",
>>>>>>> 9e1895d5
    "mqtt": "3.0.0",
    "multer": "1.4.2",
    "nats": "1.3.0",
    "object-hash": "1.3.1",
    "optional": "0.1.4",
    "path-to-regexp": "3.0.0",
    "pump": "3.0.0",
    "redis": "2.8.0",
    "reflect-metadata": "0.1.13",
    "rxjs": "6.5.2",
    "rxjs-compat": "6.5.2",
    "socket.io": "2.2.0",
    "ts-morph": "3.1.3",
    "uuid": "3.3.2"
  },
  "devDependencies": {
    "@types/amqplib": "0.5.13",
    "@types/cache-manager": "1.2.8",
    "@types/chai": "4.2.0",
    "@types/chai-as-promised": "7.1.2",
    "@types/cors": "2.8.5",
    "@types/express": "4.17.0",
    "@types/fastify-cors": "2.1.0",
    "@types/gulp": "4.0.6",
    "@types/kafka-node": "2.0.8",
    "@types/mocha": "5.2.7",
    "@types/node": "10.14.15",
    "@types/redis": "2.8.13",
    "@types/reflect-metadata": "0.0.5",
    "@types/sinon": "7.0.13",
    "@types/socket.io": "2.1.2",
    "@types/ws": "6.0.2",
    "artillery": "1.6.0-28",
    "awesome-typescript-loader": "5.2.1",
    "body-parser": "1.19.0",
    "chai": "4.2.0",
    "chai-as-promised": "7.1.1",
    "clang-format": "1.2.4",
    "concurrently": "4.1.1",
    "conventional-changelog": "3.1.10",
    "core-js": "3.2.1",
    "coveralls": "3.0.6",
    "csv-write-stream": "2.0.0",
    "delete-empty": "3.0.0",
    "fancy-log": "1.3.3",
    "fastify-static": "2.5.0",
    "gulp": "4.0.1",
    "gulp-clang-format": "1.0.27",
    "gulp-clean": "0.4.0",
    "gulp-sourcemaps": "2.6.5",
    "gulp-typescript": "5.0.1",
    "gulp-watch": "5.0.1",
    "husky": "1.3.1",
    "imports-loader": "0.8.0",
    "json-loader": "0.5.7",
    "lerna": "2.11.0",
    "lint-staged": "9.2.1",
    "mocha": "3.5.3",
    "nodemon": "1.19.1",
    "nyc": "14.1.1",
    "prettier": "1.18.2",
    "sinon": "7.4.1",
    "sinon-chai": "3.3.0",
    "socket.io-client": "2.2.0",
    "supertest": "4.0.2",
    "ts-node": "8.3.0",
    "tslint": "5.18.0",
    "typescript": "3.5.3"
  },
  "collective": {
    "type": "opencollective",
    "url": "https://opencollective.com/nest",
    "donation": {
      "text": "Become a partner:"
    }
  },
  "nyc": {
    "include": [
      "packages/**/*.ts"
    ],
    "exclude": [
      "node_modules/",
      "packages/**/test/**",
      "packages/**/*.spec.ts",
      "packages/**/adapters/*.ts",
      "packages/**/nest-*.ts",
      "packages/**/test/**/*.ts",
      "packages/core/errors/**/*",
      "packages/common/exceptions/*.ts",
      "packages/common/http/*.ts",
      "packages/common/utils/load-package.util.ts",
      "packages/microservices/exceptions/",
      "packages/microservices/microservices-module.ts",
      "packages/core/middleware/middleware-module.ts",
      "packages/core/injector/module-ref.ts",
      "packages/core/injector/container-scanner.ts",
      "packages/common/cache/**/*",
      "packages/common/serializer/**/*",
      "packages/common/services/logger.service.ts"
    ],
    "extension": [
      ".ts"
    ],
    "require": [
      "ts-node/register"
    ],
    "reporter": [
      "text-summary",
      "html"
    ],
    "sourceMap": true,
    "instrument": true
  },
  "lint-staged": {
    "packages/**/*.{ts,json}": [
      "npm run format",
      "git add"
    ]
  },
  "husky": {
    "hooks": {
      "pre-commit": "lint-staged"
    }
  }
}<|MERGE_RESOLUTION|>--- conflicted
+++ resolved
@@ -60,12 +60,8 @@
     "grpc": "1.22.2",
     "http2": "3.3.7",
     "iterare": "1.2.0",
-<<<<<<< HEAD
     "kafkajs": "1.10.0",
     "merge-graphql-schemas": "1.6.1",
-=======
-    "merge-graphql-schemas": "1.7.0",
->>>>>>> 9e1895d5
     "mqtt": "3.0.0",
     "multer": "1.4.2",
     "nats": "1.3.0",
