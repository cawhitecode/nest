--- conflicted
+++ resolved
@@ -102,21 +102,6 @@
         return keys.map(key => {
             const { index, data, pipes } = metadata[key];
             const type = this.mapParamType(key);
-<<<<<<< HEAD
-            let extractValue;
-
-            if (key.includes(CUSTOM_ROUTE_AGRS_METADATA)) {
-                const { factory } = metadata[key];
-
-                extractValue = !isUndefined(factory) && isFunction(factory)
-                    ? (req, res, next) => factory(data, req) : () => ({});
-
-                return { index, extractValue, type, data, pipes };
-            }
-
-            extractValue = (req, res, next) => this.paramsFactory.exchangeKeyForValue(type, data, { req, res, next });
-
-=======
 
             if (key.includes(CUSTOM_ROUTE_AGRS_METADATA)) {
                 const { factory } = metadata[key];
@@ -127,7 +112,6 @@
                 return { index, extractValue: customExtractValue, type, data, pipes };
             }
             const extractValue = (req, res, next) => this.paramsFactory.exchangeKeyForValue(type, data, { req, res, next });
->>>>>>> e1d42acb
             return { index, extractValue, type, data, pipes };
         });
     }
