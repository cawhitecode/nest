--- conflicted
+++ resolved
@@ -26,10 +26,6 @@
     "@nestjs/microservices": "7.6.12",
     "class-transformer": "0.4.0",
     "class-validator": "0.13.1",
-<<<<<<< HEAD
-=======
-    "grpc": "1.24.5",
->>>>>>> 070b81d8
     "reflect-metadata": "0.1.13",
     "rimraf": "3.0.2",
     "rxjs": "6.6.3"
