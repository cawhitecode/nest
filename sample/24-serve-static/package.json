--- conflicted
+++ resolved
@@ -26,15 +26,6 @@
     "class-transformer": "0.2.3",
     "class-validator": "0.10.1",
     "reflect-metadata": "0.1.13",
-<<<<<<< HEAD
-    "rxjs": "6.5.3",
-    "typescript": "3.6.4"
-  },
-  "devDependencies": {
-    "@types/node": "10.14.21",
-    "ts-node": "8.4.1",
-    "tslint": "5.20.0"
-=======
     "rimraf": "^3.0.0",
     "rxjs": "6.5.3"
   },
@@ -54,6 +45,5 @@
     "tsconfig-paths": "^3.9.0",
     "tslint": "^5.20.0",
     "typescript": "^3.6.3"
->>>>>>> 0f1c193e
   }
 }