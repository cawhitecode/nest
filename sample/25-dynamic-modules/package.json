--- conflicted
+++ resolved
@@ -34,12 +34,7 @@
     "supertest": "4.0.2",
     "ts-jest": "24.1.0",
     "ts-node": "8.4.1",
-<<<<<<< HEAD
-    "rimraf": "^2.6.2",
-    "tsc-watch": "3.0.1",
-=======
     "tsc-watch": "4.0.0",
->>>>>>> 51402be8
     "tsconfig-paths": "3.9.0",
     "tslint": "5.16.0",
     "typescript": "3.6.3"
