--- conflicted
+++ resolved
@@ -9,16 +9,15 @@
   UuidFactoryMode,
 } from '@nestjs/core/inspector/uuid-factory';
 import { MetadataScanner } from '@nestjs/core/metadata-scanner';
-import {
-  DependenciesScanner,
-  ModuleToOverride,
-  ModuleDefinition,
-} from '@nestjs/core/scanner';
+import { DependenciesScanner } from '@nestjs/core/scanner';
+import { ModuleDefinition } from '../core/interfaces/module-definition.interface';
+import { ModuleOverride } from '../core/interfaces/module-override.interface';
 import {
   MockFactory,
   OverrideBy,
   OverrideByFactoryOptions,
 } from './interfaces';
+import { OverrideModule } from './interfaces/override-module.interface';
 import { TestingLogger } from './services/testing-logger.service';
 import { TestingInjector } from './testing-injector';
 import { TestingInstanceLoader } from './testing-instance-loader';
@@ -31,15 +30,10 @@
   private readonly applicationConfig = new ApplicationConfig();
   private readonly container = new NestContainer(this.applicationConfig);
   private readonly overloadsMap = new Map();
-<<<<<<< HEAD
-=======
-  private readonly overloadsModuleMap = new Map<
+  private readonly moduleOverloadsMap = new Map<
     ModuleDefinition,
     ModuleDefinition
   >();
-  private readonly scanner: DependenciesScanner;
-  private readonly instanceLoader = new TestingInstanceLoader(this.container);
->>>>>>> 91d48703
   private readonly module: any;
   private testingLogger: LoggerService;
   private mocker?: MockFactory;
@@ -81,27 +75,19 @@
     return this.override(typeOrToken, true);
   }
 
-<<<<<<< HEAD
-  public async compile(
-    options: Pick<NestApplicationContextOptions, 'snapshot' | 'preview'> = {},
-  ): Promise<TestingModule> {
-    this.applyLogger();
-=======
-  public overrideModule(moduleToOverride: ModuleDefinition): {
-    useModule: (newModule: ModuleDefinition) => TestingModuleBuilder;
-  } {
+  public overrideModule(moduleToOverride: ModuleDefinition): OverrideModule {
     return {
       useModule: newModule => {
-        this.overloadsModuleMap.set(moduleToOverride, newModule);
+        this.moduleOverloadsMap.set(moduleToOverride, newModule);
         return this;
       },
     };
   }
 
-  public async compile(): Promise<TestingModule> {
+  public async compile(
+    options: Pick<NestApplicationContextOptions, 'snapshot' | 'preview'> = {},
+  ): Promise<TestingModule> {
     this.applyLogger();
-    await this.scanner.scan(this.module, this.getModuleOverloads());
->>>>>>> 91d48703
 
     let graphInspector: GraphInspector;
     if (options?.snapshot) {
@@ -118,7 +104,9 @@
       graphInspector,
       this.applicationConfig,
     );
-    await scanner.scan(this.module);
+    await scanner.scan(this.module, {
+      overrides: this.getModuleOverloads(),
+    });
 
     this.applyOverloadsMap();
     await this.createInstancesOfDependencies(graphInspector, options);
@@ -156,18 +144,18 @@
   }
 
   private applyOverloadsMap() {
-    [...this.overloadsMap.entries()].forEach(([item, options]) => {
+    const overloads = [...this.overloadsMap.entries()];
+    overloads.forEach(([item, options]) => {
       this.container.replace(item, options);
     });
   }
 
-  private getModuleOverloads(): ModuleToOverride[] {
-    return [...this.overloadsModuleMap.entries()].map(
-      ([moduleToReplace, newModule]) => ({
-        moduleToReplace,
-        newModule,
-      }),
-    );
+  private getModuleOverloads(): ModuleOverride[] {
+    const overloads = [...this.moduleOverloadsMap.entries()];
+    return overloads.map(([moduleToReplace, newModule]) => ({
+      moduleToReplace,
+      newModule,
+    }));
   }
 
   private getRootModule() {
