--- conflicted
+++ resolved
@@ -1,13 +1,7 @@
 {
   "name": "@nestjs/testing",
-<<<<<<< HEAD
-  "version": "5.4.0",
-  "description":
-    "Nest - modern, fast, powerful node.js web framework (@testing)",
-=======
   "version": "5.4.1",
   "description": "Nest - modern, fast, powerful node.js web framework (@testing)",
->>>>>>> 1c320071
   "author": "Kamil Mysliwiec",
   "license": "MIT",
   "repository": {
