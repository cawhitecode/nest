--- conflicted
+++ resolved
@@ -18,13 +18,8 @@
   },
   "dependencies": {
     "fastify": "3.29.0",
-<<<<<<< HEAD
-    "fastify-cors": "6.1.0",
-    "fastify-formbody": "5.3.0",
-=======
     "@fastify/cors": "7.0.0",
     "@fastify/formbody": "6.0.0",
->>>>>>> e7087adc
     "light-my-request": "4.10.1",
     "middie": "6.1.0",
     "path-to-regexp": "3.2.0",
