--- conflicted
+++ resolved
@@ -430,16 +430,12 @@
     if (this._isParserRegistered) {
       return;
     }
-<<<<<<< HEAD
     this.register(import('@fastify/formbody'));
-=======
-    this.register(import('fastify-formbody'));
 
     if (rawBody) {
       this.registerContentParserWithRawBody();
     }
 
->>>>>>> 79cccd05
     this._isParserRegistered = true;
   }
 
