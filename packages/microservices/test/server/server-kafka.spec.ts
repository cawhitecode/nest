--- conflicted
+++ resolved
@@ -290,7 +290,6 @@
       expect(handleEventSpy.called).to.be.true;
     });
 
-<<<<<<< HEAD
     it('should call event handler when "handleEvent" is called', async () => {
       const messageHandler = sinon.mock();
       const context = { test: true } as any;
@@ -325,7 +324,8 @@
         }
         expect(e).to.be.eq(error);
       }
-=======
+    });
+
     it('should call "handleEvent" if correlation identifier and reply topic are present but the handler is of type eventHandler', async () => {
       const handler = sinon.spy();
       (handler as any).isEventHandler = true;
@@ -346,7 +346,6 @@
       const handleEventSpy = sinon.spy(server, 'handleEvent');
       await server.handleMessage(payload);
       expect(handleEventSpy.called).to.be.false;
->>>>>>> 20870b1d
     });
 
     it(`should publish NO_MESSAGE_HANDLER if pattern not exists in messageHandlers object`, async () => {
@@ -358,6 +357,7 @@
         }),
       ).to.be.true;
     });
+
     it(`should call handler with expected arguments`, async () => {
       const handler = sinon.spy();
       (server as any).messageHandlers = objectToMap({
