import { fromEvent } from 'rxjs';
import { takeUntil } from 'rxjs/operators';
<<<<<<< HEAD
import { CANCEL_EVENT, GRPC_DEFAULT_PROTO_LOADER, GRPC_DEFAULT_URL } from '../constants';
import { InvalidGrpcPackageException } from '../exceptions/errors/invalid-grpc-package.exception';
import { InvalidProtoDefinitionException } from '../exceptions/errors/invalid-proto-definition.exception';
=======
import { CANCEL_EVENT, GRPC_DEFAULT_URL } from '../constants';
import { InvalidGrpcPackageException } from '../errors/invalid-grpc-package.exception';
import { InvalidProtoDefinitionException } from '../errors/invalid-proto-definition.exception';
>>>>>>> ead8d555
import { CustomTransportStrategy } from '../interfaces';
import {
  GrpcOptions,
  MicroserviceOptions,
} from '../interfaces/microservice-configuration.interface';
import { Server } from './server';

let grpcPackage: any = {};
let grpcProtoLoaderPackage: any = {};

interface GrpcCall<TRequest = any, TMetadata = any> {
  request: TRequest;
  metadata: TMetadata;
  end: Function;
  write: Function;
}
export class ServerGrpc extends Server implements CustomTransportStrategy {
  private readonly url: string;
  private grpcClient: any;

  constructor(private readonly options: MicroserviceOptions['options']) {
    super();
    this.url =
      this.getOptionsProp<GrpcOptions>(options, 'url') || GRPC_DEFAULT_URL;

    const protoLoader =
      this.getOptionsProp<GrpcOptions>(options, 'protoLoader') || GRPC_DEFAULT_PROTO_LOADER;

    grpcPackage = this.loadPackage('grpc', ServerGrpc.name);
    grpcProtoLoaderPackage = this.loadPackage(
      protoLoader,
      ServerGrpc.name,
    );
  }

  public async listen(callback: () => void) {
    this.grpcClient = this.createClient();
    await this.start(callback);
  }

  public async start(callback?: () => void) {
    await this.bindEvents();
    this.grpcClient.start();
    callback();
  }

  public async bindEvents() {
    const grpcContext = this.loadProto();
    const packageName = this.getOptionsProp<GrpcOptions>(
      this.options,
      'package',
    );
    const grpcPkg = this.lookupPackage(grpcContext, packageName);
    if (!grpcPkg) {
      const invalidPackageError = new InvalidGrpcPackageException();
      this.logger.error(invalidPackageError.message, invalidPackageError.stack);
      throw invalidPackageError;
    }
    for (const name of this.getServiceNames(grpcPkg)) {
      this.grpcClient.addService(
        grpcPkg[name].service,
        await this.createService(grpcPkg[name], name),
      );
    }
  }

  public getServiceNames(grpcPkg: any) {
    return Object.keys(grpcPkg).filter(name => grpcPkg[name].service);
  }

  public async createService(grpcService: any, name: string) {
    const service = {};

    // tslint:disable-next-line:forin
    for (const methodName in grpcService.prototype) {
      const methodHandler = this.getHandlerByPattern(
        this.createPattern(name, methodName),
      );
      if (!methodHandler) {
        continue;
      }
      service[methodName] = await this.createServiceMethod(
        methodHandler,
        grpcService.prototype[methodName],
      );
    }
    return service;
  }

  public createPattern(service: string, methodName: string): string {
    return JSON.stringify({
      service,
      rpc: methodName,
    });
  }

  public createServiceMethod(
    methodHandler: Function,
    protoNativeHandler: any,
  ): Function {
    return protoNativeHandler.responseStream
      ? this.createStreamServiceMethod(methodHandler)
      : this.createUnaryServiceMethod(methodHandler);
  }

  public createUnaryServiceMethod(methodHandler: Function): Function {
    return async (call: GrpcCall, callback: Function) => {
      const handler = methodHandler(call.request, call.metadata);
      this.transformToObservable(await handler).subscribe(
        data => callback(null, data),
        (err: any) => callback(err),
      );
    };
  }

  public createStreamServiceMethod(methodHandler: Function): Function {
    return async (call: GrpcCall, callback: Function) => {
      const handler = methodHandler(call.request, call.metadata);
      const result$ = this.transformToObservable(await handler);
      await result$
        .pipe(takeUntil(fromEvent(call as any, CANCEL_EVENT)))
        .forEach(data => call.write(data));
      call.end();
    };
  }

  public close() {
    this.grpcClient && this.grpcClient.forceShutdown();
    this.grpcClient = null;
  }

  public deserialize(obj: any): any {
    try {
      return JSON.parse(obj);
    } catch (e) {
      return obj;
    }
  }

  public createClient(): any {
    const server = new grpcPackage.Server();
    const credentials = this.getOptionsProp<GrpcOptions>(
      this.options,
      'credentials',
    );
    server.bind(
      this.url,
      credentials || grpcPackage.ServerCredentials.createInsecure(),
    );
    return server;
  }

  public lookupPackage(root: any, packageName: string) {
    /** Reference: https://github.com/kondi/rxjs-grpc */
    let pkg = root;
    for (const name of packageName.split(/\./)) {
      pkg = pkg[name];
    }
    return pkg;
  }

  public loadProto(): any {
    try {
      const file = this.getOptionsProp<GrpcOptions>(this.options, 'protoPath');
      const loader = this.getOptionsProp<GrpcOptions>(this.options, 'loader');

      const packageDefinition = grpcProtoLoaderPackage.loadSync(file, loader);
      const packageObject = grpcPackage.loadPackageDefinition(
        packageDefinition,
      );
      return packageObject;
    } catch (err) {
      const invalidProtoError = new InvalidProtoDefinitionException();
      const message =
        err && err.message ? err.message : invalidProtoError.message;

      this.logger.error(message, invalidProtoError.stack);
      throw invalidProtoError;
    }
  }
}<|MERGE_RESOLUTION|>--- conflicted
+++ resolved
@@ -1,14 +1,12 @@
 import { fromEvent } from 'rxjs';
 import { takeUntil } from 'rxjs/operators';
-<<<<<<< HEAD
-import { CANCEL_EVENT, GRPC_DEFAULT_PROTO_LOADER, GRPC_DEFAULT_URL } from '../constants';
-import { InvalidGrpcPackageException } from '../exceptions/errors/invalid-grpc-package.exception';
-import { InvalidProtoDefinitionException } from '../exceptions/errors/invalid-proto-definition.exception';
-=======
-import { CANCEL_EVENT, GRPC_DEFAULT_URL } from '../constants';
+import {
+  CANCEL_EVENT,
+  GRPC_DEFAULT_PROTO_LOADER,
+  GRPC_DEFAULT_URL,
+} from '../constants';
 import { InvalidGrpcPackageException } from '../errors/invalid-grpc-package.exception';
 import { InvalidProtoDefinitionException } from '../errors/invalid-proto-definition.exception';
->>>>>>> ead8d555
 import { CustomTransportStrategy } from '../interfaces';
 import {
   GrpcOptions,
@@ -35,13 +33,11 @@
       this.getOptionsProp<GrpcOptions>(options, 'url') || GRPC_DEFAULT_URL;
 
     const protoLoader =
-      this.getOptionsProp<GrpcOptions>(options, 'protoLoader') || GRPC_DEFAULT_PROTO_LOADER;
+      this.getOptionsProp<GrpcOptions>(options, 'protoLoader') ||
+      GRPC_DEFAULT_PROTO_LOADER;
 
     grpcPackage = this.loadPackage('grpc', ServerGrpc.name);
-    grpcProtoLoaderPackage = this.loadPackage(
-      protoLoader,
-      ServerGrpc.name,
-    );
+    grpcProtoLoaderPackage = this.loadPackage(protoLoader, ServerGrpc.name);
   }
 
   public async listen(callback: () => void) {
