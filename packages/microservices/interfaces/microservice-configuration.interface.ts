import { Transport } from '../enums/transport.enum';
import { ChannelOptions } from '../external/grpc-options.interface';
import {
  ConsumerConfig,
  ConsumerRunConfig,
  ConsumerSubscribeTopic,
  KafkaConfig,
  ProducerConfig,
  ProducerRecord,
} from '../external/kafka.interface';
import { MqttClientOptions } from '../external/mqtt-options.interface';
import { ClientOpts } from '../external/redis.interface';
import { RmqUrl } from '../external/rmq-url.interface';
import { Server } from '../server/server';
import { CustomTransportStrategy } from './custom-transport-strategy.interface';
import { Deserializer } from './deserializer.interface';
import { Serializer } from './serializer.interface';
<<<<<<< HEAD
import { AmqpConnectionManagerSocketOptions, AmqplibQueueOptions, RmqUrl } from '../external/rmq-url.interface';
=======
>>>>>>> ab6960da

export type MicroserviceOptions =
  | GrpcOptions
  | TcpOptions
  | RedisOptions
  | NatsOptions
  | MqttOptions
  | RmqOptions
  | KafkaOptions
  | CustomStrategy;

export interface CustomStrategy {
  strategy: Server & CustomTransportStrategy;
  options?: {};
}

export interface GrpcOptions {
  transport?: Transport.GRPC;
  options: {
    url?: string;
    maxSendMessageLength?: number;
    maxReceiveMessageLength?: number;
    maxMetadataSize?: number;
    keepalive?: {
      keepaliveTimeMs?: number;
      keepaliveTimeoutMs?: number;
      keepalivePermitWithoutCalls?: number;
      http2MaxPingsWithoutData?: number;
      http2MinTimeBetweenPingsMs?: number;
      http2MinPingIntervalWithoutDataMs?: number;
      http2MaxPingStrikes?: number;
    };
    channelOptions?: ChannelOptions;
    credentials?: any;
    protoPath: string | string[];
    package: string | string[];
    protoLoader?: string;
    loader?: {
      keepCase?: boolean;
      alternateCommentMode?: boolean;
      longs?: Function;
      enums?: Function;
      bytes?: Function;
      defaults?: boolean;
      arrays?: boolean;
      objects?: boolean;
      oneofs?: boolean;
      json?: boolean;
      includeDirs?: string[];
    };
  };
}

export interface TcpOptions {
  transport?: Transport.TCP;
  options?: {
    host?: string;
    port?: number;
    retryAttempts?: number;
    retryDelay?: number;
    serializer?: Serializer;
    deserializer?: Deserializer;
  };
}

export interface RedisOptions {
  transport?: Transport.REDIS;
  options?: {
    url?: string;
    retryAttempts?: number;
    retryDelay?: number;
    serializer?: Serializer;
    deserializer?: Deserializer;
  } & ClientOpts;
}

export interface MqttOptions {
  transport?: Transport.MQTT;
  options?: MqttClientOptions & {
    url?: string;
    serializer?: Serializer;
    deserializer?: Deserializer;
  };
}

export interface NatsOptions {
  transport?: Transport.NATS;
  options?: {
    url?: string;
    name?: string;
    user?: string;
    pass?: string;
    maxReconnectAttempts?: number;
    reconnectTimeWait?: number;
    servers?: string[];
    reconnect?: boolean;
    pedantic?: boolean;
    tls?: any;
    queue?: string;
    serializer?: Serializer;
    deserializer?: Deserializer;
    userJWT?: string;
    nonceSigner?: any;
    userCreds?: any;
  };
}

export interface RmqOptions {
  transport?: Transport.RMQ;
  options?: {
    urls?: string[] | RmqUrl[];
    queue?: string;
    prefetchCount?: number;
    isGlobalPrefetchCount?: boolean;
    queueOptions?: AmqplibQueueOptions;
    socketOptions?: AmqpConnectionManagerSocketOptions;
    noAck?: boolean;
    serializer?: Serializer;
    deserializer?: Deserializer;
    replyQueue?: string;
    persistent?: boolean;
  };
}

export interface KafkaOptions {
  transport?: Transport.KAFKA;
  options?: {
    postfixId?: string;
    client?: KafkaConfig;
    consumer?: ConsumerConfig;
    run?: Omit<ConsumerRunConfig, 'eachBatch' | 'eachMessage'>;
    subscribe?: Omit<ConsumerSubscribeTopic, 'topic'>;
    producer?: ProducerConfig;
    send?: Omit<ProducerRecord, 'topics' | 'messages'>;
    serializer?: Serializer;
    deserializer?: Deserializer;
  };
}<|MERGE_RESOLUTION|>--- conflicted
+++ resolved
@@ -15,10 +15,8 @@
 import { CustomTransportStrategy } from './custom-transport-strategy.interface';
 import { Deserializer } from './deserializer.interface';
 import { Serializer } from './serializer.interface';
-<<<<<<< HEAD
 import { AmqpConnectionManagerSocketOptions, AmqplibQueueOptions, RmqUrl } from '../external/rmq-url.interface';
-=======
->>>>>>> ab6960da
+
 
 export type MicroserviceOptions =
   | GrpcOptions
