--- conflicted
+++ resolved
@@ -14,26 +14,17 @@
 describe('RouterExplorer', () => {
   @Controller('global')
   class TestRoute {
-<<<<<<< HEAD
     @Get('test')
     public getTest() {}
+
     @Post('test')
     public postTest() {}
+
     @All('another-test')
     public anotherTest() {}
-=======
-    @RequestMapping({ path: 'test' })
-    public getTest() { }
 
-    @RequestMapping({ path: 'test', method: RequestMethod.POST })
-    public postTest() { }
-
-    @RequestMapping({ path: 'another-test', method: RequestMethod.ALL })
-    public anotherTest() { }
-
-    @RequestMapping({ path: ['foo', 'bar'] })
-    public getTestUsingArray() { }
->>>>>>> 6cea5928
+    @Get(['foo', 'bar'])
+    public getTestUsingArray() {}
   }
 
   let routerBuilder: RouterExplorer;
@@ -95,7 +86,10 @@
 
   describe('applyPathsToRouterProxy', () => {
     it('should method return expected object which represent single route', () => {
-      const bindStub = sinon.stub(routerBuilder, 'applyCallbackToRouter' as any);
+      const bindStub = sinon.stub(
+        routerBuilder,
+        'applyCallbackToRouter' as any,
+      );
       const paths = [
         { path: [''], requestMethod: RequestMethod.GET },
         { path: ['test'], requestMethod: RequestMethod.GET },
