export const isUndefined = (obj: any): obj is undefined =>
  typeof obj === 'undefined';
<<<<<<< HEAD
export const isFunction = (fn): boolean => typeof fn === 'function';
export const isObject = (fn): fn is object => !isNil(fn) && typeof fn === 'object';
export const isString = (fn): fn is string => typeof fn === 'string';
export const isConstructor = (fn): boolean => fn === 'constructor';
export const validatePath = (path?: string): string =>
  path
    ? path.charAt(0) !== '/' ? '/' + path : path
    : '';
export const isNil = (obj): boolean => isUndefined(obj) || obj === null;
export const isEmpty = (array): boolean => !(array && array.length > 0);
export const isSymbol = (fn): fn is symbol => typeof fn === 'symbol';
=======
export const isFunction = (fn: any): boolean => typeof fn === 'function';
export const isObject = (fn: any): fn is object => typeof fn === 'object';
export const isString = (fn: any): fn is string => typeof fn === 'string';
export const isConstructor = (fn: any): boolean => fn === 'constructor';
export const validatePath = (path: string): string =>
  path.charAt(0) !== '/' ? '/' + path : path;
export const isNil = (obj: any): boolean => isUndefined(obj) || obj === null;
export const isEmpty = (array: any): boolean => !(array && array.length > 0);
export const isSymbol = (fn: any): fn is symbol => typeof fn === 'symbol';
>>>>>>> ead8d555
<|MERGE_RESOLUTION|>--- conflicted
+++ resolved
@@ -1,25 +1,12 @@
 export const isUndefined = (obj: any): obj is undefined =>
   typeof obj === 'undefined';
-<<<<<<< HEAD
-export const isFunction = (fn): boolean => typeof fn === 'function';
-export const isObject = (fn): fn is object => !isNil(fn) && typeof fn === 'object';
-export const isString = (fn): fn is string => typeof fn === 'string';
-export const isConstructor = (fn): boolean => fn === 'constructor';
+export const isObject = (fn: any): fn is object =>
+  !isNil(fn) && typeof fn === 'object';
 export const validatePath = (path?: string): string =>
-  path
-    ? path.charAt(0) !== '/' ? '/' + path : path
-    : '';
-export const isNil = (obj): boolean => isUndefined(obj) || obj === null;
-export const isEmpty = (array): boolean => !(array && array.length > 0);
-export const isSymbol = (fn): fn is symbol => typeof fn === 'symbol';
-=======
+  path ? (path.charAt(0) !== '/' ? '/' + path : path) : '';
 export const isFunction = (fn: any): boolean => typeof fn === 'function';
-export const isObject = (fn: any): fn is object => typeof fn === 'object';
 export const isString = (fn: any): fn is string => typeof fn === 'string';
 export const isConstructor = (fn: any): boolean => fn === 'constructor';
-export const validatePath = (path: string): string =>
-  path.charAt(0) !== '/' ? '/' + path : path;
 export const isNil = (obj: any): boolean => isUndefined(obj) || obj === null;
 export const isEmpty = (array: any): boolean => !(array && array.length > 0);
-export const isSymbol = (fn: any): fn is symbol => typeof fn === 'symbol';
->>>>>>> ead8d555
+export const isSymbol = (fn: any): fn is symbol => typeof fn === 'symbol';