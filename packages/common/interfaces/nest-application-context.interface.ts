import { LoggerService } from '../services/logger.service';
import { Abstract } from './abstract.interface';
import { Type } from './type.interface';
import { ShutdownSignal } from '../enums/shutdown-signal.enum';

export interface INestApplicationContext {
  /**
   * Allows navigating through the modules tree, for example, to pull out a specific instance from the selected module.
   * @returns {INestApplicationContext}
   */
  select<T>(module: Type<T>): INestApplicationContext;

  /**
   * Retrieves an instance of either injectable or controller available anywhere, otherwise, throws exception.
   * @returns {TResult}
   */
  get<TInput = any, TResult = TInput>(
    typeOrToken: Type<TInput> | Abstract<TInput> | string | symbol,
    options?: { strict: boolean },
  ): TResult;

  /**
   * Terminates the application
   * @returns {Promise<void>}
   */
  close(): Promise<void>;

  /**
   * Sets custom logger service
   * @returns {void}
   */
<<<<<<< HEAD
  useLogger(logger: LoggerService): void;

  /**
   * Enables the usage of shutdown hooks. Will call the
   * `onApplicationShutdown` function of a provider if the
   * process receives a shutdown signal.
   *
   * @returns {this} The Nest application context instance
   */
  enableShutdownHooks(signals?: ShutdownSignal[] | string[]): this;
=======
  useLogger(logger: LoggerService);

  /**
   * Initalizes the Nest application.
   * Calls the Nest lifecycle events.
   *
   * @returns {Promise<this>} The NestApplicationContext instance as Promise
   */
  init(): Promise<this>;
>>>>>>> 6c5108bf
}<|MERGE_RESOLUTION|>--- conflicted
+++ resolved
@@ -1,7 +1,7 @@
+import { ShutdownSignal } from '../enums/shutdown-signal.enum';
 import { LoggerService } from '../services/logger.service';
 import { Abstract } from './abstract.interface';
 import { Type } from './type.interface';
-import { ShutdownSignal } from '../enums/shutdown-signal.enum';
 
 export interface INestApplicationContext {
   /**
@@ -29,7 +29,6 @@
    * Sets custom logger service
    * @returns {void}
    */
-<<<<<<< HEAD
   useLogger(logger: LoggerService): void;
 
   /**
@@ -40,15 +39,13 @@
    * @returns {this} The Nest application context instance
    */
   enableShutdownHooks(signals?: ShutdownSignal[] | string[]): this;
-=======
-  useLogger(logger: LoggerService);
 
   /**
    * Initalizes the Nest application.
    * Calls the Nest lifecycle events.
+   * It isn't mandatory to call this method directly.
    *
    * @returns {Promise<this>} The NestApplicationContext instance as Promise
    */
   init(): Promise<this>;
->>>>>>> 6c5108bf
 }